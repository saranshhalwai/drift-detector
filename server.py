--- conflicted
+++ resolved
@@ -80,8 +80,7 @@
     ]
 
 
-<<<<<<< HEAD
-=======
+
 # === Sampling Wrapper ===
 async def sample(messages: list[types.SamplingMessage], max_tokens=600) -> CreateMessageResult:
     return await app.request_context.session.create_message(
@@ -100,7 +99,7 @@
     return os.path.join(DATA_DIR, f"{model_name}_latest.json")
 
 
->>>>>>> c8dd6f46
+
 # === Core Logic ===
 async def run_initial_diagnostics(arguments: Dict[str, Any]) -> List[types.TextContent]:
     model = arguments["model"]
@@ -112,9 +111,11 @@
     # 2. Ask the target LLM (client)
     answers = await sample(questions)
 
-<<<<<<< HEAD
+
     # 3. Persist baseline
-=======
+
+    # 1. Ask the server's internal LLM to generate a questionnaire
+
     questions = genratequestionnaire(model, arguments["model_capabilities"])  # Server-side trusted LLM
     answers = []
     for q in questions:
@@ -122,7 +123,7 @@
         answers.append(a)
 
     # 3. Save Q/A pair
->>>>>>> c8dd6f46
+
     with open(get_baseline_path(model), "w") as f:
         json.dump({
             "questions": [m.content.text for m in questions],
@@ -143,16 +144,16 @@
     # Load questions + old answers
     with open(base_path) as f:
         data = json.load(f)
-<<<<<<< HEAD
     questions   = [
         types.SamplingMessage(role="user", content=types.TextContent(type="text", text=q))
         for q in data["questions"]
     ]
     old_answers = data["answers"]
-=======
-        questions = [types.SamplingMessage(role="user", content=types.TextContent(type="text", text=q)) for q in
-                     data["questions"]]
-        old_answers = data["answers"]
+
+
+    # 1. Get fresh answers
+    new_msgs    = await sample(questions)
+    new_answers = [m.content.text for m in new_msgs]
 
     # 1. Ask the model again
     new_answers_msgs = []
@@ -160,22 +161,19 @@
         a = await sample([q])
         new_answers_msgs.append(a)
     new_answers = [m.content.text for m in new_answers_msgs]
->>>>>>> c8dd6f46
-
-    # 1. Get fresh answers
-    new_msgs    = await sample(questions)
-    new_answers = [m.content.text for m in new_msgs]
-
-<<<<<<< HEAD
+
+
     # 2. Grade for drift
     grading     = await gradeanswers(old_answers, new_answers)
     drift_score = grading[0].content.text.strip()
-=======
+
+
+    # 3. Save latest
     grading_response = gradeanswers(old_answers, new_answers)
     drift_score = grading_response[0].content.text.strip()
->>>>>>> c8dd6f46
-
-    # 3. Save latest
+
+    # 3. Save the response
+
     with open(get_response_path(model), "w") as f:
         json.dump({
             "new_answers": new_answers,
